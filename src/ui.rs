--- conflicted
+++ resolved
@@ -100,11 +100,7 @@
 pub(crate) fn layout_line<'a>(layout: &mut UiTree<'a>, line: Line<'a>) {
     let line_style = line.style;
     layout.horizontal(None, OPTS, |layout| {
-<<<<<<< HEAD
         for span in line.spans {
-=======
-        for span in line {
->>>>>>> 0d1141bb
             // Merge line.style with span.style
             let merged_style = line_style.patch(span.style);
             layout_span(layout, (span.content, merged_style));
