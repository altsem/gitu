--- conflicted
+++ resolved
@@ -18,16 +18,8 @@
                                                                                 |
                                                                                 |
 ────────────────────────────────────────────────────────────────────────────────|
-<<<<<<< HEAD
- Log                    Arguments                                               |
- l current              -F Search messages (--grep=example)                     |
- o other                -n Limit number of commits (-n=256)                     |
+ Log                 Arguments                                                  |
+ l     current       -F Search messages (--grep=example)                        |
+ o     other         -n Limit number of commits (-n=256)                        |
  q/esc Cancel/Quit                                                              |
-styles_hash: 571ccce41d39a523
-=======
- Log                Arguments                                                   |
- l     current      -F Search messages (--grep=example)                         |
- o     other        -n Limit number of commits (-n=256)                         |
- q/esc Quit/Close                                                               |
-styles_hash: 5877b9adb59fe24d
->>>>>>> eca03217
+styles_hash: 7d74a7b50ba5a118