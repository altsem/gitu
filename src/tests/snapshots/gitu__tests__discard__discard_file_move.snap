---
source: src/tests/discard.rs
expression: ctx.redact_buffer()
---
 On branch main                                                                 |
 Your branch is ahead of 'origin/main' by 1 commit(s).                          |
                                                                                |
 Recent commits                                                                 |
▌46c81ca main add new-file                                                      |
 b66a0bf origin/main add initial-file                                           |
                                                                                |
                                                                                |
                                                                                |
                                                                                |
                                                                                |
                                                                                |
                                                                                |
                                                                                |
                                                                                |
                                                                                |
                                                                                |
                                                                                |
────────────────────────────────────────────────────────────────────────────────|
$ git apply --reverse --index --recount                                         |
<<<<<<< HEAD
styles_hash: 96b5c5804d59c58c
=======
styles_hash: ba16ed1baaafac0e
>>>>>>> 0d1141bb
<|MERGE_RESOLUTION|>--- conflicted
+++ resolved
@@ -22,8 +22,4 @@
                                                                                 |
 ────────────────────────────────────────────────────────────────────────────────|
 $ git apply --reverse --index --recount                                         |
-<<<<<<< HEAD
-styles_hash: 96b5c5804d59c58c
-=======
-styles_hash: ba16ed1baaafac0e
->>>>>>> 0d1141bb
+styles_hash: ba16ed1baaafac0e