--- conflicted
+++ resolved
@@ -22,8 +22,4 @@
                                                                                 |
 ────────────────────────────────────────────────────────────────────────────────|
 $ git revert --abort                                                            |
-<<<<<<< HEAD
-styles_hash: cd3faa9f2e53af28
-=======
-styles_hash: 8d5b31c704dbb728
->>>>>>> 0d1141bb
+styles_hash: 8d5b31c704dbb728