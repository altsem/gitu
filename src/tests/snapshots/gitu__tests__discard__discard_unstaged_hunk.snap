--- conflicted
+++ resolved
@@ -22,8 +22,4 @@
                                                                                 |
 ────────────────────────────────────────────────────────────────────────────────|
 $ git apply --reverse --recount                                                 |
-<<<<<<< HEAD
-styles_hash: 79c27ca1040d2172
-=======
-styles_hash: 8f7c4c587f69ffd4
->>>>>>> 0d1141bb
+styles_hash: 8f7c4c587f69ffd4