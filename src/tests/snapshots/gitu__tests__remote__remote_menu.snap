--- conflicted
+++ resolved
@@ -18,16 +18,8 @@
                                                                                 |
 ────────────────────────────────────────────────────────────────────────────────|
  Remote                                                                         |
-<<<<<<< HEAD
- a add remote                                                                   |
- K remove remote                                                                |
- r rename remote                                                                |
- q/esc Cancel/Quit                                                              |
-styles_hash: 21e7ca3132665503
-=======
  a     add remote                                                               |
  K     remove remote                                                            |
  r     rename remote                                                            |
- q/esc Quit/Close                                                               |
-styles_hash: f68bba68cc2d8ad6
->>>>>>> eca03217
+ q/esc Cancel/Quit                                                              |
+styles_hash: f68bba68cc2d8ad6