---
source: src/tests/mod.rs
expression: ctx.redact_buffer()
---
▌On branch main                                                                 |
▌Your branch is up to date with 'origin/main'.                                  |
                                                                                |
────────────────────────────────────────────────────────────────────────────────|
<<<<<<< HEAD
 Help                            Submenu    On branch main                      |
 Y Show Refs                     b Branch   tab Fold                            |
 k/up Up                         c Commit                                       |
 j/down Down                     f Fetch                                        |
 ctrl+k/ctrl+up Up line          h/? Help                                       |
 ctrl+j/ctrl+down Down line      l Log                                          |
 alt+k/alt+up Prev section       m Merge                                        |
 alt+j/alt+down Next section     M Remote                                       |
 alt+h/alt+left Parent section   F Pull                                         |
 ctrl+u Half page up             P Push                                         |
 ctrl+d Half page down           r Rebase                                       |
 / Search                        X Reset                                        |
 n Next match                    V Revert                                       |
 N Previous match                z Stash                                        |
 g Refresh                                                                      |
 q/esc Cancel/Quit                                                              |
styles_hash: 18ae49025e476d0b
=======
 Help                              Submenu      On branch main                  |
 Y                Show Refs        b   Branch   tab Fold                        |
 k/up             Up               c   Commit                                   |
 j/down           Down             f   Fetch                                    |
 ctrl+k/ctrl+up   Up line          h/? Help                                     |
 ctrl+j/ctrl+down Down line        l   Log                                      |
 alt+k/alt+up     Prev section     m   Merge                                    |
 alt+j/alt+down   Next section     M   Remote                                   |
 alt+h/alt+left   Parent section   F   Pull                                     |
 ctrl+u           Half page up     P   Push                                     |
 ctrl+d           Half page down   r   Rebase                                   |
 g                Refresh          X   Reset                                    |
 q/esc            Quit/Close       V   Revert                                   |
                                   z   Stash                                    |
styles_hash: 43322e31c74e471
>>>>>>> eca03217
<|MERGE_RESOLUTION|>--- conflicted
+++ resolved
@@ -6,25 +6,6 @@
 ▌Your branch is up to date with 'origin/main'.                                  |
                                                                                 |
 ────────────────────────────────────────────────────────────────────────────────|
-<<<<<<< HEAD
- Help                            Submenu    On branch main                      |
- Y Show Refs                     b Branch   tab Fold                            |
- k/up Up                         c Commit                                       |
- j/down Down                     f Fetch                                        |
- ctrl+k/ctrl+up Up line          h/? Help                                       |
- ctrl+j/ctrl+down Down line      l Log                                          |
- alt+k/alt+up Prev section       m Merge                                        |
- alt+j/alt+down Next section     M Remote                                       |
- alt+h/alt+left Parent section   F Pull                                         |
- ctrl+u Half page up             P Push                                         |
- ctrl+d Half page down           r Rebase                                       |
- / Search                        X Reset                                        |
- n Next match                    V Revert                                       |
- N Previous match                z Stash                                        |
- g Refresh                                                                      |
- q/esc Cancel/Quit                                                              |
-styles_hash: 18ae49025e476d0b
-=======
  Help                              Submenu      On branch main                  |
  Y                Show Refs        b   Branch   tab Fold                        |
  k/up             Up               c   Commit                                   |
@@ -36,8 +17,9 @@
  alt+h/alt+left   Parent section   F   Pull                                     |
  ctrl+u           Half page up     P   Push                                     |
  ctrl+d           Half page down   r   Rebase                                   |
- g                Refresh          X   Reset                                    |
- q/esc            Quit/Close       V   Revert                                   |
-                                   z   Stash                                    |
-styles_hash: 43322e31c74e471
->>>>>>> eca03217
+ /                Search           X   Reset                                    |
+ n                Next match       V   Revert                                   |
+ N                Previous match   z   Stash                                    |
+ g                Refresh                                                       |
+ q/esc            Cancel/Quit                                                   |
+styles_hash: b8b4cca08833a35a