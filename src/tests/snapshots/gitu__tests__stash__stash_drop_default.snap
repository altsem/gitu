--- conflicted
+++ resolved
@@ -22,8 +22,4 @@
 ────────────────────────────────────────────────────────────────────────────────|
 $ git stash drop 0                                                              |
 Dropped refs/stash@{0} (866ae6e6fb018bbc32c37e658e097d95dceee8c0)               |
-<<<<<<< HEAD
-styles_hash: c76baf3a9c101fc6
-=======
-styles_hash: 94c54afa40f5600a
->>>>>>> 0d1141bb
+styles_hash: 94c54afa40f5600a