---
source: src/tests/push.rs
expression: ctx.redact_buffer()
---
▌On branch main                                                                 |
                                                                                |
 Recent commits                                                                 |
 b66a0bf main origin/main add initial-file                                      |
                                                                                |
                                                                                |
                                                                                |
                                                                                |
                                                                                |
                                                                                |
                                                                                |
                                                                                |
                                                                                |
                                                                                |
────────────────────────────────────────────────────────────────────────────────|
<<<<<<< HEAD
 Push                            Arguments                                      |
 p pushRemote, setting that      -n Dry run (--dry-run)                         |
 u upstream, setting that        -F Force (--force)                             |
 e to elsewhere                  -f Force with lease (--force-with-lease)       |
 q/esc Cancel/Quit               -h Disable hooks (--no-verify)                 |
styles_hash: e59aeca8620fea8a
=======
 Push                             Arguments                                     |
 p     pushRemote, setting that   -n Dry run (--dry-run)                        |
 u     upstream, setting that     -F Force (--force)                            |
 e     to elsewhere               -f Force with lease (--force-with-lease)      |
 q/esc Quit/Close                 -h Disable hooks (--no-verify)                |
styles_hash: 116e27f679f6d5ff
>>>>>>> eca03217
<|MERGE_RESOLUTION|>--- conflicted
+++ resolved
@@ -17,18 +17,9 @@
                                                                                 |
                                                                                 |
 ────────────────────────────────────────────────────────────────────────────────|
-<<<<<<< HEAD
- Push                            Arguments                                      |
- p pushRemote, setting that      -n Dry run (--dry-run)                         |
- u upstream, setting that        -F Force (--force)                             |
- e to elsewhere                  -f Force with lease (--force-with-lease)       |
- q/esc Cancel/Quit               -h Disable hooks (--no-verify)                 |
-styles_hash: e59aeca8620fea8a
-=======
  Push                             Arguments                                     |
  p     pushRemote, setting that   -n Dry run (--dry-run)                        |
  u     upstream, setting that     -F Force (--force)                            |
  e     to elsewhere               -f Force with lease (--force-with-lease)      |
- q/esc Quit/Close                 -h Disable hooks (--no-verify)                |
-styles_hash: 116e27f679f6d5ff
->>>>>>> eca03217
+ q/esc Cancel/Quit                -h Disable hooks (--no-verify)                |
+styles_hash: 116e27f679f6d5ff