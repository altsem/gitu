---
source: src/tests/unstage.rs
expression: ctx.redact_buffer()
---
 On branch main                                                                 |
 Your branch is ahead of 'origin/main' by 1 commit(s).                          |
                                                                                |
 Unstaged changes (1)                                                           |
 modified   firstfile                                                           |
 @@ -1 +1,2 @@                                                                  |
▌+weehooo                                                                       |
  blrergh                                                                       |
                                                                                |
 Staged changes (1)                                                             |
 modified   firstfile                                                           |
 @@ -1,2 +1 @@                                                                  |
 -testing                                                                       |
 -testtest                                                                      |
 +blrergh                                                                       |
                                                                                |
 Recent commits                                                                 |
 223428c main add firstfile                                                     |
────────────────────────────────────────────────────────────────────────────────|
$ git apply --cached --reverse --recount                                        |
<<<<<<< HEAD
styles_hash: fc85550159ddce28
=======
styles_hash: da335a72680b4013
>>>>>>> 0d1141bb
<|MERGE_RESOLUTION|>--- conflicted
+++ resolved
@@ -22,8 +22,4 @@
  223428c main add firstfile                                                     |
 ────────────────────────────────────────────────────────────────────────────────|
 $ git apply --cached --reverse --recount                                        |
-<<<<<<< HEAD
-styles_hash: fc85550159ddce28
-=======
-styles_hash: da335a72680b4013
->>>>>>> 0d1141bb
+styles_hash: da335a72680b4013