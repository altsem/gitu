---
source: src/tests/stash.rs
expression: ctx.redact_buffer()
---
▌On branch main                                                                 |
▌Your branch is up to date with 'origin/main'.                                  |
                                                                                |
 Staged changes (1)                                                             |
 added      file-one                                                            |
 @@ -0,0 +1 @@                                                                  |
 +blahonga                                                                      |
                                                                                |
 Stashes                                                                        |
 stash@0 On main: file-two                                                      |
 stash@1 On main: file-one                                                      |
                                                                                |
 Recent commits                                                                 |
 b66a0bf main origin/main add initial-file                                      |
                                                                                |
                                                                                |
                                                                                |
                                                                                |
────────────────────────────────────────────────────────────────────────────────|
$ git stash apply -q 1                                                          |
<<<<<<< HEAD
styles_hash: c7fbca62b901e3e2
=======
styles_hash: 6ff816bedee07b43
>>>>>>> 0d1141bb
<|MERGE_RESOLUTION|>--- conflicted
+++ resolved
@@ -22,8 +22,4 @@
                                                                                 |
 ────────────────────────────────────────────────────────────────────────────────|
 $ git stash apply -q 1                                                          |
-<<<<<<< HEAD
-styles_hash: c7fbca62b901e3e2
-=======
-styles_hash: 6ff816bedee07b43
->>>>>>> 0d1141bb
+styles_hash: 6ff816bedee07b43