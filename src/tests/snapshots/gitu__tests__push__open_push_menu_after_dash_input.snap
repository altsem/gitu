--- conflicted
+++ resolved
@@ -17,18 +17,9 @@
                                                                                 |
                                                                                 |
 ────────────────────────────────────────────────────────────────────────────────|
-<<<<<<< HEAD
- Push                            Arguments                                      |
- p pushRemote, setting that      -n Dry run (--dry-run)                         |
- u to origin/main                -F Force (--force)                             |
- e to elsewhere                  -f Force with lease (--force-with-lease)       |
- q/esc Cancel/Quit               -h Disable hooks (--no-verify)                 |
-styles_hash: ea7e8887809d15
-=======
  Push                             Arguments                                     |
  p     pushRemote, setting that   -n Dry run (--dry-run)                        |
  u     to origin/main             -F Force (--force)                            |
  e     to elsewhere               -f Force with lease (--force-with-lease)      |
- q/esc Quit/Close                 -h Disable hooks (--no-verify)                |
-styles_hash: 423a5e46d8d37364
->>>>>>> eca03217
+ q/esc Cancel/Quit                -h Disable hooks (--no-verify)                |
+styles_hash: 423a5e46d8d37364