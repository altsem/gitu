--- conflicted
+++ resolved
@@ -22,8 +22,4 @@
 $ git apply --reverse --index --recount                                         |
 error: initial-file: does not match index                                       |
 ! 'git apply --reverse --index --recount' exited with code: 1                   |
-<<<<<<< HEAD
-styles_hash: 7a3e550fd22df7ef
-=======
-styles_hash: 9bd09231ddbd251f
->>>>>>> 0d1141bb
+styles_hash: 9bd09231ddbd251f