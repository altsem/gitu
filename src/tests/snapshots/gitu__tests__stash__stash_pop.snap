--- conflicted
+++ resolved
@@ -22,8 +22,4 @@
                                                                                 |
 ────────────────────────────────────────────────────────────────────────────────|
 $ git stash pop -q 1                                                            |
-<<<<<<< HEAD
-styles_hash: c70d1569b3131ed7
-=======
-styles_hash: 2fddcabe20afecfe
->>>>>>> 0d1141bb
+styles_hash: 2fddcabe20afecfe