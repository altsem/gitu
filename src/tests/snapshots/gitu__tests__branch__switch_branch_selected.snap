---
source: src/tests/branch.rs
expression: ctx.redact_buffer()
---
 Branches                                                                       |
   main                                                                         |
▌* merged                                                                       |
   unmerged                                                                     |
                                                                                |
 Remote origin                                                                  |
   origin/HEAD                                                                  |
   origin/main                                                                  |
                                                                                |
                                                                                |
                                                                                |
                                                                                |
                                                                                |
                                                                                |
                                                                                |
                                                                                |
                                                                                |
────────────────────────────────────────────────────────────────────────────────|
$ git checkout merged                                                           |
Switched to branch 'merged'                                                     |
<<<<<<< HEAD
styles_hash: 3c7baef6310347b2
=======
styles_hash: c4b788b765812f1b
>>>>>>> 0d1141bb
<|MERGE_RESOLUTION|>--- conflicted
+++ resolved
@@ -22,8 +22,4 @@
 ────────────────────────────────────────────────────────────────────────────────|
 $ git checkout merged                                                           |
 Switched to branch 'merged'                                                     |
-<<<<<<< HEAD
-styles_hash: 3c7baef6310347b2
-=======
-styles_hash: c4b788b765812f1b
->>>>>>> 0d1141bb
+styles_hash: c4b788b765812f1b