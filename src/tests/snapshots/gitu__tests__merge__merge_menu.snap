--- conflicted
+++ resolved
@@ -17,18 +17,9 @@
                                                                                 |
                                                                                 |
 ────────────────────────────────────────────────────────────────────────────────|
-<<<<<<< HEAD
- Merge                  Arguments                                               |
- m merge                -f Fast-forward only (--ff-only)                        |
- a abort                -n No fast-forward (--no-ff)                            |
- c continue                                                                     |
+ Merge               Arguments                                                  |
+ m     merge         -f Fast-forward only (--ff-only)                           |
+ a     abort         -n No fast-forward (--no-ff)                               |
+ c     continue                                                                 |
  q/esc Cancel/Quit                                                              |
-styles_hash: 896dc66004d08f18
-=======
- Merge                Arguments                                                 |
- m       merge        -f Fast-forward only (--ff-only)                          |
- a       abort        -n No fast-forward (--no-ff)                              |
- c       continue                                                               |
- q/<esc> Quit/Close                                                             |
-styles_hash: 7b86e45a0c70a078
->>>>>>> eca03217
+styles_hash: 4492b077b7176b7c