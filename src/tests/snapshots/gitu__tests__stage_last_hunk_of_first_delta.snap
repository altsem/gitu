--- conflicted
+++ resolved
@@ -22,8 +22,4 @@
                                                                                 |
 ────────────────────────────────────────────────────────────────────────────────|
 $ git apply --cached                                                            |
-<<<<<<< HEAD
-styles_hash: f26daa962d20c704
-=======
-styles_hash: ec215853d0f68a99
->>>>>>> 0d1141bb
+styles_hash: ec215853d0f68a99