---
source: src/tests/stash.rs
expression: ctx.redact_buffer()
---
▌On branch main                                                                 |
▌Your branch is up to date with 'origin/main'.                                  |
                                                                                |
 Untracked files                                                                |
 file-two                                                                       |
                                                                                |
 Staged changes (1)                                                             |
 added      file-one…                                                           |
                                                                                |
 Recent commits                                                                 |
────────────────────────────────────────────────────────────────────────────────|
<<<<<<< HEAD
 Stash                  Arguments                                               |
 z both                 -a Also save untracked and ignored files (--all)        |
 a apply                -u Also save untracked files (--include-untracked)      |
 i index                                                                        |
 w worktree                                                                     |
 x keeping index                                                                |
 p pop                                                                          |
 k drop                                                                         |
 q/esc Cancel/Quit                                                              |
styles_hash: b0436aa1c00694fe
=======
 Stash                 Arguments                                                |
 z     both            -a Also save untracked and ignored files (--all)         |
 a     apply           -u Also save untracked files (--include-untracked)       |
 i     index                                                                    |
 w     worktree                                                                 |
 x     keeping index                                                            |
 p     pop                                                                      |
 k     drop                                                                     |
 q/esc Quit/Close                                                               |
styles_hash: 4b344b24bf22a0ea
>>>>>>> eca03217
<|MERGE_RESOLUTION|>--- conflicted
+++ resolved
@@ -13,18 +13,6 @@
                                                                                 |
  Recent commits                                                                 |
 ────────────────────────────────────────────────────────────────────────────────|
-<<<<<<< HEAD
- Stash                  Arguments                                               |
- z both                 -a Also save untracked and ignored files (--all)        |
- a apply                -u Also save untracked files (--include-untracked)      |
- i index                                                                        |
- w worktree                                                                     |
- x keeping index                                                                |
- p pop                                                                          |
- k drop                                                                         |
- q/esc Cancel/Quit                                                              |
-styles_hash: b0436aa1c00694fe
-=======
  Stash                 Arguments                                                |
  z     both            -a Also save untracked and ignored files (--all)         |
  a     apply           -u Also save untracked files (--include-untracked)       |
@@ -33,6 +21,5 @@
  x     keeping index                                                            |
  p     pop                                                                      |
  k     drop                                                                     |
- q/esc Quit/Close                                                               |
-styles_hash: 4b344b24bf22a0ea
->>>>>>> eca03217
+ q/esc Cancel/Quit                                                              |
+styles_hash: 4b344b24bf22a0ea