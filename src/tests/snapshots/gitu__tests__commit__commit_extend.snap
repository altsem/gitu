---
source: src/tests/commit.rs
expression: ctx.redact_buffer()
---
▌On branch main                                                                 |
▌Your branch and 'origin/main' have diverged,and have 1 and 1 different commits…|
                                                                                |
 Recent commits                                                                 |
 5dfe782 main add initial-file                                                  |
                                                                                |
                                                                                |
                                                                                |
                                                                                |
                                                                                |
                                                                                |
                                                                                |
                                                                                |
                                                                                |
                                                                                |
                                                                                |
                                                                                |
                                                                                |
────────────────────────────────────────────────────────────────────────────────|
$ git commit --amend --no-edit                                                  |
<<<<<<< HEAD
styles_hash: 22d6258bb0500102
=======
styles_hash: 33ce7d91041bde51
>>>>>>> 0d1141bb
<|MERGE_RESOLUTION|>--- conflicted
+++ resolved
@@ -22,8 +22,4 @@
                                                                                 |
 ────────────────────────────────────────────────────────────────────────────────|
 $ git commit --amend --no-edit                                                  |
-<<<<<<< HEAD
-styles_hash: 22d6258bb0500102
-=======
-styles_hash: 33ce7d91041bde51
->>>>>>> 0d1141bb
+styles_hash: 33ce7d91041bde51