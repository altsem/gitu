---
source: src/tests/discard.rs
expression: ctx.redact_buffer()
---
 On branch main                                                                 |
 Your branch is up to date with 'origin/main'.                                  |
                                                                                |
 Recent commits                                                                 |
▌b66a0bf main origin/main add initial-file                                      |
                                                                                |
                                                                                |
                                                                                |
                                                                                |
                                                                                |
                                                                                |
                                                                                |
                                                                                |
                                                                                |
                                                                                |
                                                                                |
                                                                                |
────────────────────────────────────────────────────────────────────────────────|
$ git clean --force some-file                                                   |
Removing some-file                                                              |
<<<<<<< HEAD
styles_hash: de5ea30727b5fd7c
=======
styles_hash: 96f58e6839f4cd
>>>>>>> 0d1141bb
<|MERGE_RESOLUTION|>--- conflicted
+++ resolved
@@ -22,8 +22,4 @@
 ────────────────────────────────────────────────────────────────────────────────|
 $ git clean --force some-file                                                   |
 Removing some-file                                                              |
-<<<<<<< HEAD
-styles_hash: de5ea30727b5fd7c
-=======
-styles_hash: 96f58e6839f4cd
->>>>>>> 0d1141bb
+styles_hash: 96f58e6839f4cd