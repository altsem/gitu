---
source: src/tests/push.rs
expression: ctx.redact_buffer()
---
▌On branch main                                                                 |
▌Your branch is up to date with 'origin/main'.                                  |
                                                                                |
 Recent commits                                                                 |
 e7eb2bd main origin/main add new-file                                          |
 b66a0bf add initial-file                                                       |
                                                                                |
                                                                                |
                                                                                |
                                                                                |
                                                                                |
                                                                                |
                                                                                |
                                                                                |
                                                                                |
                                                                                |
────────────────────────────────────────────────────────────────────────────────|
$ git push --force-with-lease origin refs/heads/main:refs/heads/main            |
To file://                                                                       
   b66a0bf..e7eb2bd  main -> main                                               |
<<<<<<< HEAD
styles_hash: e4235f8b037e7111
=======
styles_hash: 55025d554763c6c6
>>>>>>> 0d1141bb
<|MERGE_RESOLUTION|>--- conflicted
+++ resolved
@@ -22,8 +22,4 @@
 $ git push --force-with-lease origin refs/heads/main:refs/heads/main            |
 To file://                                                                       
    b66a0bf..e7eb2bd  main -> main                                               |
-<<<<<<< HEAD
-styles_hash: e4235f8b037e7111
-=======
-styles_hash: 55025d554763c6c6
->>>>>>> 0d1141bb
+styles_hash: 55025d554763c6c6