--- conflicted
+++ resolved
@@ -22,8 +22,4 @@
 Switched to a new branch 'new'                                                  |
 $ git update-ref -m "reset: moving to b66a0bf82020d6a386e94d0fceedec1f817d20c7" |
 > Branch main was reset to b66a0bf82020d6a386e94d0fceedec1f817d20c7             |
-<<<<<<< HEAD
-styles_hash: 26fda54b8fc72200
-=======
-styles_hash: 3b16474e21a1768a
->>>>>>> 0d1141bb
+styles_hash: 3b16474e21a1768a