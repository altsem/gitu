--- conflicted
+++ resolved
@@ -22,8 +22,4 @@
                                                                                 |
 ────────────────────────────────────────────────────────────────────────────────|
 $ git apply --reverse --recount                                                 |
-<<<<<<< HEAD
-styles_hash: b88fb3c017cc12b0
-=======
-styles_hash: baa3baebf7866985
->>>>>>> 0d1141bb
+styles_hash: baa3baebf7866985