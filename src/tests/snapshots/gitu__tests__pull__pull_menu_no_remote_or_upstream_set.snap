---
source: src/tests/pull.rs
expression: ctx.redact_buffer()
---
▌On branch main                                                                 |
                                                                                |
 Recent commits                                                                 |
 b66a0bf main origin/main add initial-file                                      |
                                                                                |
                                                                                |
                                                                                |
                                                                                |
                                                                                |
                                                                                |
                                                                                |
                                                                                |
                                                                                |
                                                                                |
────────────────────────────────────────────────────────────────────────────────|
<<<<<<< HEAD
 Pull                            Arguments                                      |
 p pushRemote, setting that      -r Rebase local commits (--rebase)             |
 u upstream, setting that                                                       |
 e from elsewhere                                                               |
 q/esc Cancel/Quit                                                              |
styles_hash: 9639b349a71ac562
=======
 Pull                             Arguments                                     |
 p     pushRemote, setting that   -r Rebase local commits (--rebase)            |
 u     upstream, setting that                                                   |
 e     from elsewhere                                                           |
 q/esc Quit/Close                                                               |
styles_hash: c5e18172f3d27bf5
>>>>>>> eca03217
<|MERGE_RESOLUTION|>--- conflicted
+++ resolved
@@ -17,18 +17,9 @@
                                                                                 |
                                                                                 |
 ────────────────────────────────────────────────────────────────────────────────|
-<<<<<<< HEAD
- Pull                            Arguments                                      |
- p pushRemote, setting that      -r Rebase local commits (--rebase)             |
- u upstream, setting that                                                       |
- e from elsewhere                                                               |
- q/esc Cancel/Quit                                                              |
-styles_hash: 9639b349a71ac562
-=======
  Pull                             Arguments                                     |
  p     pushRemote, setting that   -r Rebase local commits (--rebase)            |
  u     upstream, setting that                                                   |
  e     from elsewhere                                                           |
- q/esc Quit/Close                                                               |
-styles_hash: c5e18172f3d27bf5
->>>>>>> eca03217
+ q/esc Cancel/Quit                                                              |
+styles_hash: c5e18172f3d27bf5