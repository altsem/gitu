--- conflicted
+++ resolved
@@ -22,8 +22,4 @@
 ────────────────────────────────────────────────────────────────────────────────|
 $ git stash push --keep-index --include-untracked --message test                |
 Saved working directory and index state On main: test                           |
-<<<<<<< HEAD
-styles_hash: 2c42d7711e3f46ae
-=======
-styles_hash: 306a2e516da70fe5
->>>>>>> 0d1141bb
+styles_hash: 306a2e516da70fe5