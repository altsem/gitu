---
source: src/tests/stash.rs
expression: ctx.redact_buffer()
---
▌On branch main                                                                 |
▌Your branch is up to date with 'origin/main'.                                  |
                                                                                |
 Untracked files                                                                |
 file-two                                                                       |
                                                                                |
 Stashes                                                                        |
 stash@0 On main: file-two                                                      |
 stash@1 On main: file-one                                                      |
                                                                                |
 Recent commits                                                                 |
 b66a0bf main origin/main add initial-file                                      |
                                                                                |
                                                                                |
                                                                                |
                                                                                |
                                                                                |
────────────────────────────────────────────────────────────────────────────────|
$ git stash apply -q 0                                                          |
Already up to date.                                                             |
<<<<<<< HEAD
styles_hash: 539539f22b8c8042
=======
styles_hash: 9d03a36fae8a1392
>>>>>>> 0d1141bb
<|MERGE_RESOLUTION|>--- conflicted
+++ resolved
@@ -22,8 +22,4 @@
 ────────────────────────────────────────────────────────────────────────────────|
 $ git stash apply -q 0                                                          |
 Already up to date.                                                             |
-<<<<<<< HEAD
-styles_hash: 539539f22b8c8042
-=======
-styles_hash: 9d03a36fae8a1392
->>>>>>> 0d1141bb
+styles_hash: 9d03a36fae8a1392