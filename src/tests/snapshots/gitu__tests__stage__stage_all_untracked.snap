--- conflicted
+++ resolved
@@ -22,8 +22,4 @@
                                                                                 |
 ────────────────────────────────────────────────────────────────────────────────|
 $ git add file-a file-b                                                         |
-<<<<<<< HEAD
-styles_hash: d108eab0e690fe8b
-=======
-styles_hash: 93f1d2dc4e2c68b6
->>>>>>> 0d1141bb
+styles_hash: 93f1d2dc4e2c68b6