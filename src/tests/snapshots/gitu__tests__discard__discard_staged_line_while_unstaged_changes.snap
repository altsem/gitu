--- conflicted
+++ resolved
@@ -22,8 +22,4 @@
 $ git apply --reverse --index --recount                                         |
 error: initial-file: does not match index                                       |
 ! 'git apply --reverse --index --recount' exited with code: 1                   |
-<<<<<<< HEAD
-styles_hash: 37c49271602a7a24
-=======
-styles_hash: 9a57d59afd88f922
->>>>>>> 0d1141bb
+styles_hash: 9a57d59afd88f922