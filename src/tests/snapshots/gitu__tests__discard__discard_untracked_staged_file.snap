---
source: src/tests/discard.rs
expression: ctx.redact_buffer()
---
 On branch main                                                                 |
 Your branch is up to date with 'origin/main'.                                  |
                                                                                |
 Recent commits                                                                 |
▌b66a0bf main origin/main add initial-file                                      |
                                                                                |
                                                                                |
                                                                                |
                                                                                |
                                                                                |
                                                                                |
                                                                                |
                                                                                |
                                                                                |
                                                                                |
                                                                                |
                                                                                |
                                                                                |
────────────────────────────────────────────────────────────────────────────────|
$ git apply --reverse --index --recount                                         |
<<<<<<< HEAD
styles_hash: 724506853b6f37b4
=======
styles_hash: b3e7414ab8f124a1
>>>>>>> 0d1141bb
<|MERGE_RESOLUTION|>--- conflicted
+++ resolved
@@ -22,8 +22,4 @@
                                                                                 |
 ────────────────────────────────────────────────────────────────────────────────|
 $ git apply --reverse --index --recount                                         |
-<<<<<<< HEAD
-styles_hash: 724506853b6f37b4
-=======
-styles_hash: b3e7414ab8f124a1
->>>>>>> 0d1141bb
+styles_hash: b3e7414ab8f124a1