--- conflicted
+++ resolved
@@ -22,8 +22,4 @@
                                                                                 |
 ────────────────────────────────────────────────────────────────────────────────|
 $ git restore --staged to-delete                                                |
-<<<<<<< HEAD
-styles_hash: 9783eabcf2732c79
-=======
-styles_hash: c5bc1d29471d4f7b
->>>>>>> 0d1141bb
+styles_hash: c5bc1d29471d4f7b