--- conflicted
+++ resolved
@@ -22,8 +22,4 @@
                                                                                 |
 ────────────────────────────────────────────────────────────────────────────────|
 $ git apply --cached --recount                                                  |
-<<<<<<< HEAD
-styles_hash: 42e17d1a8c5c4a24
-=======
-styles_hash: dcae7b3f38b26bac
->>>>>>> 0d1141bb
+styles_hash: dcae7b3f38b26bac