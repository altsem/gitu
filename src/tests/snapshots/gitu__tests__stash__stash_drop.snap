--- conflicted
+++ resolved
@@ -22,8 +22,4 @@
 ────────────────────────────────────────────────────────────────────────────────|
 $ git stash drop 1                                                              |
 Dropped refs/stash@{1} (6e4ee08a012b0675b1f27465f158930aa1088b7a)               |
-<<<<<<< HEAD
-styles_hash: c76baf3a9c101fc6
-=======
-styles_hash: 94c54afa40f5600a
->>>>>>> 0d1141bb
+styles_hash: 94c54afa40f5600a