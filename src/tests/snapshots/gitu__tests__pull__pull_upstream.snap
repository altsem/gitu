--- conflicted
+++ resolved
@@ -22,8 +22,4 @@
  remote-file | 1 +                                                              |
  1 file changed, 1 insertion(+)                                                 |
  create mode 100644 remote-file                                                 |
-<<<<<<< HEAD
-styles_hash: 58faa4e1f9c8e9e1
-=======
-styles_hash: cf16b967e587e1a4
->>>>>>> 0d1141bb
+styles_hash: cf16b967e587e1a4