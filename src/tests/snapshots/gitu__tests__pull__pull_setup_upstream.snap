---
source: src/tests/pull.rs
expression: ctx.redact_buffer()
---
▌On branch new-branch                                                           |
▌Your branch is up to date with 'main'.                                         |
                                                                                |
 Recent commits                                                                 |
 b66a0bf main new-branch origin/main add initial-file                           |
                                                                                |
                                                                                |
                                                                                |
                                                                                |
                                                                                |
                                                                                |
                                                                                |
                                                                                |
                                                                                |
────────────────────────────────────────────────────────────────────────────────|
<<<<<<< HEAD
 Pull                            Arguments                                      |
 p pushRemote, setting that      -r Rebase local commits (--rebase)             |
 u from main                                                                    |
 e from elsewhere                                                               |
 q/esc Cancel/Quit                                                              |
styles_hash: 596dee06411c0ed2
=======
 Pull                             Arguments                                     |
 p     pushRemote, setting that   -r Rebase local commits (--rebase)            |
 u     from main                                                                |
 e     from elsewhere                                                           |
 q/esc Quit/Close                                                               |
styles_hash: 7bc7b0fa946fd8ec
>>>>>>> eca03217
<|MERGE_RESOLUTION|>--- conflicted
+++ resolved
@@ -17,18 +17,9 @@
                                                                                 |
                                                                                 |
 ────────────────────────────────────────────────────────────────────────────────|
-<<<<<<< HEAD
- Pull                            Arguments                                      |
- p pushRemote, setting that      -r Rebase local commits (--rebase)             |
- u from main                                                                    |
- e from elsewhere                                                               |
- q/esc Cancel/Quit                                                              |
-styles_hash: 596dee06411c0ed2
-=======
  Pull                             Arguments                                     |
  p     pushRemote, setting that   -r Rebase local commits (--rebase)            |
  u     from main                                                                |
  e     from elsewhere                                                           |
- q/esc Quit/Close                                                               |
-styles_hash: 7bc7b0fa946fd8ec
->>>>>>> eca03217
+ q/esc Cancel/Quit                                                              |
+styles_hash: 7bc7b0fa946fd8ec