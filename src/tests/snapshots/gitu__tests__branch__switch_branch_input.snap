---
source: src/tests/branch.rs
expression: ctx.redact_buffer()
---
▌Branches                                                                       |
▌  main                                                                         |
▌* merged                                                                       |
▌  unmerged                                                                     |
                                                                                |
 Remote origin                                                                  |
   origin/HEAD                                                                  |
   origin/main                                                                  |
                                                                                |
                                                                                |
                                                                                |
                                                                                |
                                                                                |
                                                                                |
                                                                                |
                                                                                |
                                                                                |
────────────────────────────────────────────────────────────────────────────────|
$ git checkout merged                                                           |
Switched to branch 'merged'                                                     |
<<<<<<< HEAD
styles_hash: 222ec2289a06e608
=======
styles_hash: f62456b7eae3080f
>>>>>>> 0d1141bb
<|MERGE_RESOLUTION|>--- conflicted
+++ resolved
@@ -22,8 +22,4 @@
 ────────────────────────────────────────────────────────────────────────────────|
 $ git checkout merged                                                           |
 Switched to branch 'merged'                                                     |
-<<<<<<< HEAD
-styles_hash: 222ec2289a06e608
-=======
-styles_hash: f62456b7eae3080f
->>>>>>> 0d1141bb
+styles_hash: f62456b7eae3080f