---
source: src/tests/rebase.rs
expression: ctx.redact_buffer()
---
▌On branch other-branch                                                         |
                                                                                |
 Recent commits                                                                 |
 46c81ca main other-branch add new-file                                         |
 b66a0bf origin/main add initial-file                                           |
                                                                                |
                                                                                |
                                                                                |
                                                                                |
                                                                                |
                                                                                |
                                                                                |
                                                                                |
                                                                                |
                                                                                |
                                                                                |
                                                                                |
────────────────────────────────────────────────────────────────────────────────|
$ git rebase --autostash main                                                   |
Successfully rebased and updated refs/heads/other-branch.                       |
<<<<<<< HEAD
styles_hash: ae948205314006a8
=======
styles_hash: e4b2d1eeab466a0a
>>>>>>> 0d1141bb
<|MERGE_RESOLUTION|>--- conflicted
+++ resolved
@@ -22,8 +22,4 @@
 ────────────────────────────────────────────────────────────────────────────────|
 $ git rebase --autostash main                                                   |
 Successfully rebased and updated refs/heads/other-branch.                       |
-<<<<<<< HEAD
-styles_hash: ae948205314006a8
-=======
-styles_hash: e4b2d1eeab466a0a
->>>>>>> 0d1141bb
+styles_hash: e4b2d1eeab466a0a