---
source: src/tests/pull.rs
expression: ctx.redact_buffer()
---
▌On branch new-branch                                                           |
                                                                                |
 Recent commits                                                                 |
 b66a0bf main new-branch origin/main add initial-file                           |
                                                                                |
                                                                                |
                                                                                |
                                                                                |
                                                                                |
                                                                                |
                                                                                |
────────────────────────────────────────────────────────────────────────────────|
 Pull                             Arguments                                     |
 p     pushRemote, setting that   -r Rebase local commits (--rebase)            |
 u     upstream, setting that                                                   |
 e     from elsewhere                                                           |
 q/esc Quit/Close                                                               |
────────────────────────────────────────────────────────────────────────────────|
$ git branch --set-upstream-to new-branch                                       |
warning: not setting branch 'new-branch' as its own upstream                    |
<<<<<<< HEAD
styles_hash: cab63a2c883a49b7
=======
styles_hash: fb7ae43341290226
>>>>>>> 0d1141bb
<|MERGE_RESOLUTION|>--- conflicted
+++ resolved
@@ -22,8 +22,4 @@
 ────────────────────────────────────────────────────────────────────────────────|
 $ git branch --set-upstream-to new-branch                                       |
 warning: not setting branch 'new-branch' as its own upstream                    |
-<<<<<<< HEAD
-styles_hash: cab63a2c883a49b7
-=======
-styles_hash: fb7ae43341290226
->>>>>>> 0d1141bb
+styles_hash: 44bba4e4bc54ab4f