---
source: src/tests/stash.rs
expression: ctx.redact_buffer()
---
▌On branch main                                                                 |
▌Your branch is up to date with 'origin/main'.                                  |
                                                                                |
 Untracked files                                                                |
 file-two                                                                       |
                                                                                |
 Stashes                                                                        |
 stash@0 On main: test                                                          |
                                                                                |
 Recent commits                                                                 |
 b66a0bf main origin/main add initial-file                                      |
                                                                                |
                                                                                |
                                                                                |
                                                                                |
                                                                                |
                                                                                |
────────────────────────────────────────────────────────────────────────────────|
$ git stash push --staged --message test                                        |
Saved working directory and index state On main: test                           |
<<<<<<< HEAD
styles_hash: 2191ca0ee51b5887
=======
styles_hash: 5fee4e9a17e73edf
>>>>>>> 0d1141bb
<|MERGE_RESOLUTION|>--- conflicted
+++ resolved
@@ -22,8 +22,4 @@
 ────────────────────────────────────────────────────────────────────────────────|
 $ git stash push --staged --message test                                        |
 Saved working directory and index state On main: test                           |
-<<<<<<< HEAD
-styles_hash: 2191ca0ee51b5887
-=======
-styles_hash: 5fee4e9a17e73edf
->>>>>>> 0d1141bb
+styles_hash: 5fee4e9a17e73edf