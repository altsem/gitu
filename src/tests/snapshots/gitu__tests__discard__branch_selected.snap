--- conflicted
+++ resolved
@@ -22,8 +22,4 @@
 ────────────────────────────────────────────────────────────────────────────────|
 $ git branch -d merged                                                          |
 Deleted branch merged (was b66a0bf).                                            |
-<<<<<<< HEAD
-styles_hash: c539b5ae11a5ed33
-=======
-styles_hash: dd0c306c9b4c03e8
->>>>>>> 0d1141bb
+styles_hash: dd0c306c9b4c03e8