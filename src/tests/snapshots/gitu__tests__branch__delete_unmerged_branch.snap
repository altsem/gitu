--- conflicted
+++ resolved
@@ -22,8 +22,4 @@
 ────────────────────────────────────────────────────────────────────────────────|
 $ git branch -d -f unmerged                                                     |
 Deleted branch unmerged (was c84f226).                                          |
-<<<<<<< HEAD
-styles_hash: d5990944076d6380
-=======
-styles_hash: 50fae40f3cb39dd3
->>>>>>> 0d1141bb
+styles_hash: 50fae40f3cb39dd3