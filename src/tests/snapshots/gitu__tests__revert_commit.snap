---
source: src/tests/mod.rs
expression: ctx.redact_buffer()
---
▌6324471 main Revert "add initial-file"                                         |
 b66a0bf origin/main add initial-file                                           |
                                                                                |
                                                                                |
                                                                                |
                                                                                |
                                                                                |
                                                                                |
                                                                                |
                                                                                |
                                                                                |
                                                                                |
                                                                                |
                                                                                |
                                                                                |
                                                                                |
                                                                                |
                                                                                |
────────────────────────────────────────────────────────────────────────────────|
$ git revert --edit --no-edit b66a0bf82020d6a386e94d0fceedec1f817d20c7          |
<<<<<<< HEAD
styles_hash: 9fae57feca90a6d2
=======
styles_hash: 6dd7ad347925516e
>>>>>>> 0d1141bb
<|MERGE_RESOLUTION|>--- conflicted
+++ resolved
@@ -22,8 +22,4 @@
                                                                                 |
 ────────────────────────────────────────────────────────────────────────────────|
 $ git revert --edit --no-edit b66a0bf82020d6a386e94d0fceedec1f817d20c7          |
-<<<<<<< HEAD
-styles_hash: 9fae57feca90a6d2
-=======
-styles_hash: 6dd7ad347925516e
->>>>>>> 0d1141bb
+styles_hash: 6dd7ad347925516e