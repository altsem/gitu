---
source: src/tests/push.rs
expression: ctx.redact_buffer()
---
▌On branch new-branch                                                           |
                                                                                |
 Recent commits                                                                 |
 e7eb2bd new-branch add new-file                                                |
 b66a0bf main origin/main add initial-file                                      |
                                                                                |
                                                                                |
                                                                                |
                                                                                |
                                                                                |
                                                                                |
────────────────────────────────────────────────────────────────────────────────|
 Push                             Arguments                                     |
 p     pushRemote, setting that   -n Dry run (--dry-run)                        |
 u     upstream, setting that     -F Force (--force)                            |
 e     to elsewhere               -f Force with lease (--force-with-lease)      |
 q/esc Quit/Close                 -h Disable hooks (--no-verify)                |
────────────────────────────────────────────────────────────────────────────────|
$ git branch --set-upstream-to new-branch                                       |
warning: not setting branch 'new-branch' as its own upstream                    |
<<<<<<< HEAD
styles_hash: 6f2eb8a2317b0067
=======
styles_hash: e85f70646d7d210
>>>>>>> 0d1141bb
<|MERGE_RESOLUTION|>--- conflicted
+++ resolved
@@ -22,8 +22,4 @@
 ────────────────────────────────────────────────────────────────────────────────|
 $ git branch --set-upstream-to new-branch                                       |
 warning: not setting branch 'new-branch' as its own upstream                    |
-<<<<<<< HEAD
-styles_hash: 6f2eb8a2317b0067
-=======
-styles_hash: e85f70646d7d210
->>>>>>> 0d1141bb
+styles_hash: d888c8e5e79603b4