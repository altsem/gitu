---
source: src/tests/discard.rs
expression: ctx.redact_buffer()
---
 Branches                                                                       |
 * main                                                                         |
▌  merged                                                                       |
                                                                                |
 Remote origin                                                                  |
   origin/HEAD                                                                  |
   origin/main                                                                  |
                                                                                |
                                                                                |
                                                                                |
                                                                                |
                                                                                |
                                                                                |
                                                                                |
                                                                                |
                                                                                |
                                                                                |
────────────────────────────────────────────────────────────────────────────────|
$ git branch -d -f unmerged                                                     |
Deleted branch unmerged (was c84f226).                                          |
<<<<<<< HEAD
styles_hash: f646193e43463c98
=======
styles_hash: 7c47eb9adb3596aa
>>>>>>> 0d1141bb
<|MERGE_RESOLUTION|>--- conflicted
+++ resolved
@@ -22,8 +22,4 @@
 ────────────────────────────────────────────────────────────────────────────────|
 $ git branch -d -f unmerged                                                     |
 Deleted branch unmerged (was c84f226).                                          |
-<<<<<<< HEAD
-styles_hash: f646193e43463c98
-=======
-styles_hash: 7c47eb9adb3596aa
->>>>>>> 0d1141bb
+styles_hash: 7c47eb9adb3596aa