use std::sync::Arc;

use crate::ui::layout::OPTS;
use crate::ui::{self, UiTree};
use crate::{app::State, ops::Op, ui::layout_line};
use itertools::Itertools;
use ratatui::{
    style::Style,
    text::{Line, Span},
};

pub(crate) fn layout_menu<'a>(layout: &mut UiTree<'a>, state: &'a State, width: usize) {
    let Some(ref pending) = state.pending_menu else {
        return;
    };

    if pending.is_hidden {
        return;
    }

    let config = Arc::clone(&state.config);
    let item = state.screens.last().unwrap().get_selected_item();
    let style = &config.style;

    let arg_binds = config.bindings.arg_list(pending).collect::<Vec<_>>();
    let (target_binds, non_target_binds): (Vec<_>, Vec<_>) = config
        .bindings
        .list(&pending.menu)
        .partition(|keybind| keybind.op.clone().implementation().is_target_op());
    let target_binds: Vec<_> = target_binds
        .into_iter()
        .filter(|keybind| {
            keybind
                .op
                .clone()
                .implementation()
                .get_action(&item.data)
                .is_some()
        })
        .collect();
    let (menu_binds, non_menu_binds): (Vec<_>, Vec<_>) = non_target_binds
        .into_iter()
        .chunk_by(|bind| &bind.op)
        .into_iter()
        .map(|(op, binds)| {
            let binds: Vec<_> = binds.collect();
            (op, binds)
        })
        .partition(|(op, _binds)| matches!(op, Op::OpenMenu(_)));

    let line = item.to_line(Arc::clone(&config));
    let separator_style = Style::from(&style.separator);

    layout.vertical(None, OPTS, |layout| {
        ui::repeat_chars(layout, width, ui::DASHES, separator_style);

        layout.horizontal(None, OPTS.gap(3).pad(1), |layout| {
<<<<<<< HEAD
            // Column 1: Main menu commands
            if !non_menu_binds.is_empty() {
                layout.vertical(None, OPTS, |layout| {
                    layout_line(
                        layout,
                        Line::styled(format!("{}", pending.menu), &style.command),
=======
            layout.vertical(None, OPTS, |layout| {
                layout_line(
                    layout,
                    Line::styled(format!("{}", pending.menu), &style.menu.heading),
                );

                for (op, binds) in non_target_binds
                    .iter()
                    .chunk_by(|bind| &bind.op)
                    .into_iter()
                    .filter(|(op, _binds)| !matches!(op, Op::OpenMenu(_)))
                {
                    super::layout_line(
                        layout,
                        Line::from(vec![
                            Span::styled(
                                binds.into_iter().map(|bind| &bind.raw).join("/"),
                                &style.menu.key,
                            ),
                            Span::styled(
                                format!(" {}", op.clone().implementation().display(state)),
                                Style::new(),
                            ),
                        ]),
>>>>>>> 0d1141bb
                    );

<<<<<<< HEAD
                    layout_keybinds_table(
                        layout,
                        non_menu_binds
                            .into_iter()
                            .map(|(op, binds)| {
                                (
                                    Line::styled(
                                        binds.iter().map(|bind| bind.raw.as_str()).join("/"),
                                        &style.hotkey,
                                    ),
                                    Line::raw(op.clone().implementation().display(state)),
                                )
                            })
                            .collect(),
                    );
                });
            }
=======
            layout.vertical(None, OPTS, |layout| {
                if !menus.is_empty() {
                    super::layout_line(layout, Line::styled("Submenu", &style.menu.heading));
                }
>>>>>>> 0d1141bb

            // Column 2: Submenus
            if !menu_binds.is_empty() {
                layout.vertical(None, OPTS, |layout| {
                    layout_line(layout, Line::styled("Submenu", &style.command));

                    layout_keybinds_table(
                        layout,
<<<<<<< HEAD
                        menu_binds
                            .into_iter()
                            .map(|(op, binds)| {
                                let Op::OpenMenu(menu) = op else {
                                    unreachable!();
                                };
                                (
                                    Line::styled(
                                        binds.iter().map(|bind| bind.raw.as_str()).join("/"),
                                        &style.hotkey,
                                    ),
                                    Line::raw(menu.to_string()),
                                )
                            })
                            .collect(),
=======
                        Line::from(vec![
                            Span::styled(
                                binds.into_iter().map(|bind| &bind.raw).join("/"),
                                &style.menu.key,
                            ),
                            Span::styled(format!(" {menu}"), Style::new()),
                        ]),
>>>>>>> 0d1141bb
                    );
                });
            }

            // Column 3: Target commands and arguments
            layout.vertical(None, OPTS, |layout| {
                if !target_binds.is_empty() {
                    layout_line(layout, line);

                    layout_keybinds_table(
                        layout,
<<<<<<< HEAD
                        target_binds
                            .into_iter()
                            .map(|bind| {
                                (
                                    Line::styled(bind.raw.clone(), &style.hotkey),
                                    Line::raw(bind.op.clone().implementation().display(state)),
                                )
                            })
                            .collect(),
=======
                        Line::from(vec![
                            Span::styled(bind.raw.clone(), &style.menu.key),
                            Span::styled(
                                format!(" {}", bind.op.clone().implementation().display(state)),
                                Style::new(),
                            ),
                        ]),
>>>>>>> 0d1141bb
                    );
                }

                if !arg_binds.is_empty() {
<<<<<<< HEAD
                    layout_line(layout, Line::styled("Arguments", &style.command));
=======
                    super::layout_line(layout, Line::styled("Arguments", &style.menu.heading));
                }

                for bind in arg_binds {
                    let Op::ToggleArg(name) = &bind.op else {
                        unreachable!();
                    };
>>>>>>> 0d1141bb

                    layout_keybinds_table(
                        layout,
<<<<<<< HEAD
                        arg_binds
                            .into_iter()
                            .map(|bind| {
                                let Op::ToggleArg(name) = &bind.op else {
                                    unreachable!();
                                };

                                let arg = pending.args.get(name.as_str()).unwrap();

                                (
                                    Line::styled(bind.raw.clone(), &style.hotkey),
                                    Line::from(vec![
                                        Span::raw(arg.display),
                                        Span::raw(" ("),
                                        Span::styled(
                                            arg.get_cli_token().to_string(),
                                            if arg.is_active() {
                                                Style::from(&style.active_arg)
                                            } else {
                                                Style::new()
                                            },
                                        ),
                                        Span::raw(")"),
                                    ]),
                                )
                            })
                            .collect(),
=======
                        Line::from(vec![
                            Span::styled(bind.raw.clone(), &style.menu.key),
                            Span::raw(format!(" {} (", arg.display)),
                            Span::styled(
                                arg.get_cli_token().to_string(),
                                if arg.is_active() {
                                    Style::from(&style.menu.active_arg)
                                } else {
                                    Style::from(&style.menu.inactive_arg)
                                },
                            ),
                            Span::raw(")"),
                        ]),
>>>>>>> 0d1141bb
                    );
                }
            });
        });
    });
}

fn layout_keybinds_table<'a>(layout: &mut UiTree<'a>, items: Vec<(Line<'a>, Line<'a>)>) {
    layout.horizontal(None, OPTS.gap(1), |layout| {
        layout.vertical(None, OPTS, |layout| {
            for (key, _) in items.iter() {
                layout_line(layout, key.clone());
            }
        });

        layout.vertical(None, OPTS, |layout| {
            for (_, value) in items {
                layout_line(layout, value);
            }
        });
    });
}<|MERGE_RESOLUTION|>--- conflicted
+++ resolved
@@ -55,42 +55,14 @@
         ui::repeat_chars(layout, width, ui::DASHES, separator_style);
 
         layout.horizontal(None, OPTS.gap(3).pad(1), |layout| {
-<<<<<<< HEAD
             // Column 1: Main menu commands
             if !non_menu_binds.is_empty() {
                 layout.vertical(None, OPTS, |layout| {
                     layout_line(
                         layout,
-                        Line::styled(format!("{}", pending.menu), &style.command),
-=======
-            layout.vertical(None, OPTS, |layout| {
-                layout_line(
-                    layout,
-                    Line::styled(format!("{}", pending.menu), &style.menu.heading),
-                );
-
-                for (op, binds) in non_target_binds
-                    .iter()
-                    .chunk_by(|bind| &bind.op)
-                    .into_iter()
-                    .filter(|(op, _binds)| !matches!(op, Op::OpenMenu(_)))
-                {
-                    super::layout_line(
-                        layout,
-                        Line::from(vec![
-                            Span::styled(
-                                binds.into_iter().map(|bind| &bind.raw).join("/"),
-                                &style.menu.key,
-                            ),
-                            Span::styled(
-                                format!(" {}", op.clone().implementation().display(state)),
-                                Style::new(),
-                            ),
-                        ]),
->>>>>>> 0d1141bb
+                        Line::styled(format!("{}", pending.menu), &style.menu.heading),
                     );
 
-<<<<<<< HEAD
                     layout_keybinds_table(
                         layout,
                         non_menu_binds
@@ -99,7 +71,7 @@
                                 (
                                     Line::styled(
                                         binds.iter().map(|bind| bind.raw.as_str()).join("/"),
-                                        &style.hotkey,
+                                        &style.menu.key,
                                     ),
                                     Line::raw(op.clone().implementation().display(state)),
                                 )
@@ -108,21 +80,14 @@
                     );
                 });
             }
-=======
-            layout.vertical(None, OPTS, |layout| {
-                if !menus.is_empty() {
-                    super::layout_line(layout, Line::styled("Submenu", &style.menu.heading));
-                }
->>>>>>> 0d1141bb
 
             // Column 2: Submenus
             if !menu_binds.is_empty() {
                 layout.vertical(None, OPTS, |layout| {
-                    layout_line(layout, Line::styled("Submenu", &style.command));
+                    layout_line(layout, Line::styled("Submenu", &style.menu.heading));
 
                     layout_keybinds_table(
                         layout,
-<<<<<<< HEAD
                         menu_binds
                             .into_iter()
                             .map(|(op, binds)| {
@@ -132,21 +97,12 @@
                                 (
                                     Line::styled(
                                         binds.iter().map(|bind| bind.raw.as_str()).join("/"),
-                                        &style.hotkey,
+                                        &style.menu.key,
                                     ),
                                     Line::raw(menu.to_string()),
                                 )
                             })
                             .collect(),
-=======
-                        Line::from(vec![
-                            Span::styled(
-                                binds.into_iter().map(|bind| &bind.raw).join("/"),
-                                &style.menu.key,
-                            ),
-                            Span::styled(format!(" {menu}"), Style::new()),
-                        ]),
->>>>>>> 0d1141bb
                     );
                 });
             }
@@ -158,44 +114,23 @@
 
                     layout_keybinds_table(
                         layout,
-<<<<<<< HEAD
                         target_binds
                             .into_iter()
                             .map(|bind| {
                                 (
-                                    Line::styled(bind.raw.clone(), &style.hotkey),
+                                    Line::styled(bind.raw.clone(), &style.menu.key),
                                     Line::raw(bind.op.clone().implementation().display(state)),
                                 )
                             })
                             .collect(),
-=======
-                        Line::from(vec![
-                            Span::styled(bind.raw.clone(), &style.menu.key),
-                            Span::styled(
-                                format!(" {}", bind.op.clone().implementation().display(state)),
-                                Style::new(),
-                            ),
-                        ]),
->>>>>>> 0d1141bb
                     );
                 }
 
                 if !arg_binds.is_empty() {
-<<<<<<< HEAD
-                    layout_line(layout, Line::styled("Arguments", &style.command));
-=======
-                    super::layout_line(layout, Line::styled("Arguments", &style.menu.heading));
-                }
-
-                for bind in arg_binds {
-                    let Op::ToggleArg(name) = &bind.op else {
-                        unreachable!();
-                    };
->>>>>>> 0d1141bb
+                    layout_line(layout, Line::styled("Arguments", &style.menu.heading));
 
                     layout_keybinds_table(
                         layout,
-<<<<<<< HEAD
                         arg_binds
                             .into_iter()
                             .map(|bind| {
@@ -206,16 +141,16 @@
                                 let arg = pending.args.get(name.as_str()).unwrap();
 
                                 (
-                                    Line::styled(bind.raw.clone(), &style.hotkey),
+                                    Line::styled(bind.raw.clone(), &style.menu.key),
                                     Line::from(vec![
                                         Span::raw(arg.display),
                                         Span::raw(" ("),
                                         Span::styled(
                                             arg.get_cli_token().to_string(),
                                             if arg.is_active() {
-                                                Style::from(&style.active_arg)
+                                                Style::from(&style.menu.active_arg)
                                             } else {
-                                                Style::new()
+                                                Style::from(&style.menu.inactive_arg)
                                             },
                                         ),
                                         Span::raw(")"),
@@ -223,21 +158,6 @@
                                 )
                             })
                             .collect(),
-=======
-                        Line::from(vec![
-                            Span::styled(bind.raw.clone(), &style.menu.key),
-                            Span::raw(format!(" {} (", arg.display)),
-                            Span::styled(
-                                arg.get_cli_token().to_string(),
-                                if arg.is_active() {
-                                    Style::from(&style.menu.active_arg)
-                                } else {
-                                    Style::from(&style.menu.inactive_arg)
-                                },
-                            ),
-                            Span::raw(")"),
-                        ]),
->>>>>>> 0d1141bb
                     );
                 }
             });
