use super::OpTrait;
use crate::{error::Error, items::TargetData, screen, state::State, Action};
use core::str;
use std::{path::Path, process::Command, rc::Rc};

pub(crate) struct Show;
impl OpTrait for Show {
    fn get_action(&self, target: Option<&TargetData>) -> Option<Action> {
        match target {
            Some(TargetData::Commit(r) | TargetData::Branch(r)) => goto_show_screen(r.clone()),
            Some(TargetData::File(u)) => editor(EditorKind::Show, u.as_path(), None),
            Some(TargetData::Delta { diff, file_i }) => editor(
                EditorKind::Show,
                Path::new(&diff.text[diff.file_diffs[*file_i].header.new_file.clone()]),
                None,
            ),
            Some(TargetData::Hunk {
                diff,
                file_i,
                hunk_i,
            }) => editor(
                EditorKind::Show,
                Path::new(&diff.text[diff.file_diffs[*file_i].header.new_file.clone()]),
                Some(diff.first_diff_line(*file_i, *hunk_i) as u32),
            ),
            Some(TargetData::Stash { id: _, commit }) => goto_show_screen(commit.clone()),
            _ => None,
        }
    }
    fn is_target_op(&self) -> bool {
        true
    }

    fn display(&self, _state: &State) -> String {
        "Show".into()
    }
}

fn goto_show_screen(r: String) -> Option<Action> {
    Some(Rc::new(move |state, term| {
        state.close_menu();
        state.screens.push(
            screen::show::create(
                Rc::clone(&state.config),
                Rc::clone(&state.repo),
                term.size().map_err(Error::Term)?,
                r.clone(),
            )
            .expect("Couldn't create screen"),
        );
        Ok(())
    }))
}

<<<<<<< HEAD
pub(crate) const EDITOR_VARS: [&str; 4] = ["GITU_SHOW_EDITOR", "VISUAL", "EDITOR", "GIT_EDITOR"];
fn editor(file: &Path, maybe_line: Option<u32>) -> Option<Action> {
=======
#[derive(Default, Clone, Copy)]
pub enum EditorKind {
    #[default]
    Default,
    Commit,
    Show,
}

pub(crate) const EDITOR_VARS: [&str; 3] = ["VISUAL", "EDITOR", "GIT_EDITOR"];

fn editor(kind: EditorKind, file: &Path, maybe_line: Option<u32>) -> Option<Action> {
>>>>>>> 4802e3a5
    let file = file.to_str().unwrap().to_string();

    Some(Rc::new(move |state, term| {
        let editor = match kind {
            EditorKind::Default => state.config.editor.default.as_ref(),
            EditorKind::Commit => state.config.editor.commit.as_ref(),
            EditorKind::Show => state.config.editor.show.as_ref(),
        };

        let configured_editor = EDITOR_VARS
            .into_iter()
            .find_map(|var| std::env::var(var).ok());

        let Some(ref editor) = editor.or(configured_editor.as_ref()) else {
            return Err(Error::NoEditorSet);
        };

        let cmd = parse_editor_command(&editor, &file, maybe_line);

        state.close_menu();
        state.run_cmd_interactive(term, cmd)?;

        state.screen_mut().update()
    }))
}

fn parse_editor_command(editor: &str, file: &str, maybe_line: Option<u32>) -> Command {
    let args = &editor.split_whitespace().collect::<Vec<_>>();
    let mut cmd = Command::new(args[0]);
    cmd.args(&args[1..]);

    let lower = args[0].to_lowercase();

    if let Some(line) = maybe_line {
        if lower.ends_with("vi")
            || lower.ends_with("vim")
            || lower.ends_with("nvim")
            || lower.ends_with("nano")
            || lower.ends_with("nvr")
        {
            cmd.args([&format!("+{}", line), file]);
        } else {
            cmd.args([&format!("{}:{}", file, line)]);
        }
    } else {
        cmd.args([file.to_string()]);
    }
    cmd
}

#[cfg(test)]
mod tests {
    use std::ffi::OsStr;

    #[test]
    fn parse_editor_command_test() {
        let cmd = super::parse_editor_command("/bin/nAnO -f", "README.md", Some(42));
        assert_eq!(cmd.get_program(), OsStr::new("/bin/nAnO"));
        assert_eq!(
            &cmd.get_args().collect::<Vec<_>>(),
            &["-f", "+42", "README.md"]
        );
    }
}<|MERGE_RESOLUTION|>--- conflicted
+++ resolved
@@ -8,9 +8,8 @@
     fn get_action(&self, target: Option<&TargetData>) -> Option<Action> {
         match target {
             Some(TargetData::Commit(r) | TargetData::Branch(r)) => goto_show_screen(r.clone()),
-            Some(TargetData::File(u)) => editor(EditorKind::Show, u.as_path(), None),
+            Some(TargetData::File(u)) => editor(u.as_path(), None),
             Some(TargetData::Delta { diff, file_i }) => editor(
-                EditorKind::Show,
                 Path::new(&diff.text[diff.file_diffs[*file_i].header.new_file.clone()]),
                 None,
             ),
@@ -19,7 +18,6 @@
                 file_i,
                 hunk_i,
             }) => editor(
-                EditorKind::Show,
                 Path::new(&diff.text[diff.file_diffs[*file_i].header.new_file.clone()]),
                 Some(diff.first_diff_line(*file_i, *hunk_i) as u32),
             ),
@@ -52,36 +50,18 @@
     }))
 }
 
-<<<<<<< HEAD
 pub(crate) const EDITOR_VARS: [&str; 4] = ["GITU_SHOW_EDITOR", "VISUAL", "EDITOR", "GIT_EDITOR"];
 fn editor(file: &Path, maybe_line: Option<u32>) -> Option<Action> {
-=======
-#[derive(Default, Clone, Copy)]
-pub enum EditorKind {
-    #[default]
-    Default,
-    Commit,
-    Show,
-}
-
-pub(crate) const EDITOR_VARS: [&str; 3] = ["VISUAL", "EDITOR", "GIT_EDITOR"];
-
-fn editor(kind: EditorKind, file: &Path, maybe_line: Option<u32>) -> Option<Action> {
->>>>>>> 4802e3a5
     let file = file.to_str().unwrap().to_string();
 
     Some(Rc::new(move |state, term| {
-        let editor = match kind {
-            EditorKind::Default => state.config.editor.default.as_ref(),
-            EditorKind::Commit => state.config.editor.commit.as_ref(),
-            EditorKind::Show => state.config.editor.show.as_ref(),
-        };
+        let configured_editor = state.config.editor.show.as_ref();
 
-        let configured_editor = EDITOR_VARS
+        let editor_from_var = EDITOR_VARS
             .into_iter()
             .find_map(|var| std::env::var(var).ok());
 
-        let Some(ref editor) = editor.or(configured_editor.as_ref()) else {
+        let Some(ref editor) = configured_editor.or(editor_from_var.as_ref()) else {
             return Err(Error::NoEditorSet);
         };
 
