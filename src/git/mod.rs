use git2::Repository;
use itertools::Itertools;

use self::{commit::Commit, diff::Diff, merge_status::MergeStatus, rebase_status::RebaseStatus};
use crate::{config::Config, git2_opts, Res};
use std::{
    ffi::OsStr,
    fs,
    path::Path,
    process::Command,
    str::{self},
};

pub(crate) mod commit;
pub(crate) mod diff;
pub(crate) mod merge_status;
pub(crate) mod rebase_status;

// TODO Use only plumbing commands

pub(crate) fn rebase_status(repo: &Repository) -> Res<Option<RebaseStatus>> {
    let dir = repo.workdir().expect("No workdir");
    let mut rebase_onto_file = dir.to_path_buf();
    rebase_onto_file.push(".git/rebase-merge/onto");

    let mut rebase_head_name_file = dir.to_path_buf();
    rebase_head_name_file.push(".git/rebase-merge/head-name");

    match fs::read_to_string(&rebase_onto_file) {
        Ok(content) => {
            let onto_hash = content.trim().to_string();
            Ok(Some(RebaseStatus {
                onto: branch_name(dir, &onto_hash)?.unwrap_or_else(|| onto_hash[..7].to_string()),
                head_name: fs::read_to_string(rebase_head_name_file)?
                    .trim()
                    .strip_prefix("refs/heads/")
                    .unwrap()
                    .to_string(),
                // TODO include log of 'done' items
            }))
        }
        Err(err) => {
            log::warn!(
                "Couldn't read {}, due to {}",
                rebase_onto_file.to_string_lossy(),
                err
            );
            Ok(None)
        }
    }
}

pub(crate) fn merge_status(repo: &Repository) -> Res<Option<MergeStatus>> {
    let dir = repo.workdir().expect("No workdir");
    let mut merge_head_file = dir.to_path_buf();
    merge_head_file.push(".git/MERGE_HEAD");

    match fs::read_to_string(&merge_head_file) {
        Ok(content) => {
            let head = content.trim().to_string();
            Ok(Some(MergeStatus {
                head: branch_name(dir, &head)?.unwrap_or(head[..7].to_string()),
            }))
        }
        Err(err) => {
            log::warn!(
                "Couldn't read {}, due to {}",
                merge_head_file.to_string_lossy(),
                err
            );
            Ok(None)
        }
    }
}

// TODO replace with libgit2
fn branch_name(dir: &Path, hash: &str) -> Res<Option<String>> {
    let out = Command::new("git")
        .args(["for-each-ref", "--format", "%(objectname) %(refname:short)"])
        .current_dir(dir)
        .output()?
        .stdout;

    Ok(str::from_utf8(&out)?
        .lines()
        .find(|line| line.starts_with(hash))
        .map(|line| line.split(' ').nth(1).unwrap().to_string()))
}

<<<<<<< HEAD
pub(crate) fn set_upstream(repo: &Repository, upstream: Option<git2::Reference>) -> Res<()> {
    let head = repo.head()?;
    let branch = head
        .shorthand()
        .ok_or("Head branch name was not valid UTF-8")?;
    let merge_cfg = format!("branch.{branch}.merge");
    let remote_cfg = format!("branch.{branch}.remote");
    let mut config = repo.config()?;

    if let Some(upstream) = upstream {
        let upstream_ref = upstream
            .name()
            .ok_or("Upstream reference name was not valid UTF-8")?;
        let upstream_name = upstream
            .shorthand()
            .ok_or("Upstream branch name was not valid UTF-8")?;
        if upstream.is_remote() {
            let remote = repo.branch_remote_name(upstream_ref)?;
            let remote = remote.as_str().ok_or("Remote name was not valid UTF-8")?;
            config.set_str(&merge_cfg, &format!("refs/heads/{upstream_name}"))?;
            config.set_str(&remote_cfg, &remote)?;
        } else if upstream.is_branch() {
            config.set_str(&merge_cfg, &upstream_ref)?;
            config.set_str(&remote_cfg, ".")?;
        }
    } else {
        config.set_str(&merge_cfg, "")?;
        config.set_str(&remote_cfg, "")?;
    }

    Ok(())
}

// TODO Move elsewhere
pub(crate) fn convert_diff(diff: git2::Diff) -> Res<Diff> {
    let mut deltas = vec![];
    let mut lines = String::new();

    diff.print(git2::DiffFormat::Patch, |delta, maybe_hunk, line| {
        let line_content = str::from_utf8(line.content()).unwrap();
        let is_new_header = line_content.starts_with("diff")
            && line.origin_value() == git2::DiffLineType::FileHeader;
        let is_new_hunk =
            line_content.starts_with("@@") && line.origin_value() == git2::DiffLineType::HunkHeader;

        match maybe_hunk {
            None => {
                if is_new_header {
                    deltas.push(Delta {
                        file_header: line_content.to_string(),
                        old_file: path(&delta.old_file()),
                        new_file: path(&delta.new_file()),
                        hunks: vec![],
                        status: delta.status(),
                    });
                } else {
                    let delta = deltas.last_mut().unwrap();
                    delta.file_header.push_str(line_content);
                }
            }
            Some(hunk) => {
                if is_new_hunk {
                    let delta = deltas.last_mut().unwrap();

                    delta.hunks.push(Hunk {
                        file_header: delta.file_header.clone(),
                        new_file: delta.new_file.clone(),
                        new_start: hunk.new_start(),
                        header: line_content.to_string(),
                        content: String::new(),
                    });
                } else {
                    lines.push_str(line_content);
                    let last_hunk = deltas.last_mut().unwrap().hunks.last_mut().unwrap();

                    match line.origin_value() {
                        Context | Addition | Deletion => {
                            last_hunk
                                .content
                                .push_str(&(format!("{}{}", line.origin(), line_content)));
                        }
                        ContextEOFNL => {
                            // TODO Handle '\ No newline at the end of file'
                        }
                        _ => (),
                    };
                }
            }
        }

        true
    })?;

    Ok(Diff { deltas })
}

fn path(file: &git2::DiffFile) -> PathBuf {
    file.path().unwrap().to_path_buf()
}

pub(crate) fn diff_unstaged(repo: &Repository) -> Res<Diff> {
=======
pub(crate) fn diff_unstaged(config: &Config, repo: &Repository) -> Res<Diff> {
>>>>>>> 6f5bb3f5
    let diff = repo.diff_index_to_workdir(None, Some(&mut git2_opts::diff(repo)?))?;
    diff::convert_diff(config, repo, diff, true)
}

pub(crate) fn diff_staged(config: &Config, repo: &Repository) -> Res<Diff> {
    let opts = &mut git2_opts::diff(repo)?;

    let diff = match repo.head() {
        Ok(head) => repo.diff_tree_to_index(Some(&head.peel_to_tree()?), None, Some(opts))?,
        Err(_) => repo.diff_tree_to_index(None, None, Some(opts))?,
    };

    diff::convert_diff(config, repo, diff, false)
}

pub(crate) fn show(config: &Config, repo: &Repository, reference: &str) -> Res<Diff> {
    let object = &repo.revparse_single(reference)?;

    let commit = object.peel_to_commit()?;
    let tree = commit.tree()?;
    let parent_tree = commit
        .parents()
        .next()
        .and_then(|parent| parent.tree().ok());

    let diff = repo.diff_tree_to_tree(
        parent_tree.as_ref(),
        Some(&tree),
        Some(&mut git2_opts::diff(repo)?),
    )?;

    diff::convert_diff(config, repo, diff, false)
}

pub(crate) fn show_summary(repo: &Repository, reference: &str) -> Res<Commit> {
    let object = &repo.revparse_single(reference)?;
    let commit = object.peel_to_commit()?;

    let author = commit.author();
    let name = author.name().unwrap_or("");
    let email = commit
        .author()
        .email()
        .map(|email| format!("<{}>", email))
        .unwrap_or("".to_string());

    let message = commit
        .message()
        .unwrap_or("")
        .to_string()
        .lines()
        .map(|line| format!("    {}", line))
        .join("\n");

    let offset = chrono::FixedOffset::east_opt(author.when().offset_minutes() * 60).unwrap();
    let time = chrono::DateTime::with_timezone(
        &chrono::DateTime::from_timestamp(author.when().seconds(), 0).unwrap(),
        &offset,
    );

    let details = format!(
        "Author: {}\nDate:   {}\n\n{}",
        [name, &email].join(" "),
        time.to_rfc2822(),
        message
    );

    Ok(Commit {
        hash: commit.id().to_string(),
        details,
    })
}

pub(crate) fn stage_file_cmd(file: &OsStr) -> Command {
    git([OsStr::new("add"), file])
}
pub(crate) fn stage_patch_cmd() -> Command {
    git(["apply", "--cached"])
}
pub(crate) fn stage_line_cmd() -> Command {
    git(["apply", "--cached", "--recount"])
}
pub(crate) fn unstage_file_cmd(file: &OsStr) -> Command {
    git([OsStr::new("restore"), OsStr::new("--staged"), file])
}
pub(crate) fn unstage_patch_cmd() -> Command {
    git(["apply", "--cached", "--reverse"])
}
pub(crate) fn unstage_line_cmd() -> Command {
    git(["apply", "--cached", "--reverse", "--recount"])
}
pub(crate) fn discard_unstaged_patch_cmd() -> Command {
    git(["apply", "--reverse"])
}
pub(crate) fn discard_branch(branch: &OsStr) -> Command {
    git([OsStr::new("branch"), OsStr::new("-d"), branch])
}
pub(crate) fn commit_fixup_cmd(reference: &OsStr) -> Command {
    git([OsStr::new("commit"), OsStr::new("--fixup"), reference])
}
pub(crate) fn reset_soft_cmd(reference: &OsStr) -> Command {
    git([OsStr::new("reset"), OsStr::new("--soft"), reference])
}
pub(crate) fn reset_mixed_cmd(reference: &OsStr) -> Command {
    git([OsStr::new("reset"), OsStr::new("--mixed"), reference])
}
pub(crate) fn reset_hard_cmd(reference: &OsStr) -> Command {
    git([OsStr::new("reset"), OsStr::new("--hard"), reference])
}
pub(crate) fn checkout_file_cmd(file: &OsStr) -> Command {
    git([OsStr::new("checkout"), OsStr::new("--"), file])
}

pub(crate) fn git<I, S>(args: I) -> Command
where
    I: IntoIterator<Item = S>,
    S: AsRef<OsStr>,
{
    let mut cmd = Command::new("git");
    cmd.args(args);
    cmd
}<|MERGE_RESOLUTION|>--- conflicted
+++ resolved
@@ -87,7 +87,6 @@
         .map(|line| line.split(' ').nth(1).unwrap().to_string()))
 }
 
-<<<<<<< HEAD
 pub(crate) fn set_upstream(repo: &Repository, upstream: Option<git2::Reference>) -> Res<()> {
     let head = repo.head()?;
     let branch = head
@@ -121,77 +120,7 @@
     Ok(())
 }
 
-// TODO Move elsewhere
-pub(crate) fn convert_diff(diff: git2::Diff) -> Res<Diff> {
-    let mut deltas = vec![];
-    let mut lines = String::new();
-
-    diff.print(git2::DiffFormat::Patch, |delta, maybe_hunk, line| {
-        let line_content = str::from_utf8(line.content()).unwrap();
-        let is_new_header = line_content.starts_with("diff")
-            && line.origin_value() == git2::DiffLineType::FileHeader;
-        let is_new_hunk =
-            line_content.starts_with("@@") && line.origin_value() == git2::DiffLineType::HunkHeader;
-
-        match maybe_hunk {
-            None => {
-                if is_new_header {
-                    deltas.push(Delta {
-                        file_header: line_content.to_string(),
-                        old_file: path(&delta.old_file()),
-                        new_file: path(&delta.new_file()),
-                        hunks: vec![],
-                        status: delta.status(),
-                    });
-                } else {
-                    let delta = deltas.last_mut().unwrap();
-                    delta.file_header.push_str(line_content);
-                }
-            }
-            Some(hunk) => {
-                if is_new_hunk {
-                    let delta = deltas.last_mut().unwrap();
-
-                    delta.hunks.push(Hunk {
-                        file_header: delta.file_header.clone(),
-                        new_file: delta.new_file.clone(),
-                        new_start: hunk.new_start(),
-                        header: line_content.to_string(),
-                        content: String::new(),
-                    });
-                } else {
-                    lines.push_str(line_content);
-                    let last_hunk = deltas.last_mut().unwrap().hunks.last_mut().unwrap();
-
-                    match line.origin_value() {
-                        Context | Addition | Deletion => {
-                            last_hunk
-                                .content
-                                .push_str(&(format!("{}{}", line.origin(), line_content)));
-                        }
-                        ContextEOFNL => {
-                            // TODO Handle '\ No newline at the end of file'
-                        }
-                        _ => (),
-                    };
-                }
-            }
-        }
-
-        true
-    })?;
-
-    Ok(Diff { deltas })
-}
-
-fn path(file: &git2::DiffFile) -> PathBuf {
-    file.path().unwrap().to_path_buf()
-}
-
-pub(crate) fn diff_unstaged(repo: &Repository) -> Res<Diff> {
-=======
 pub(crate) fn diff_unstaged(config: &Config, repo: &Repository) -> Res<Diff> {
->>>>>>> 6f5bb3f5
     let diff = repo.diff_index_to_workdir(None, Some(&mut git2_opts::diff(repo)?))?;
     diff::convert_diff(config, repo, diff, true)
 }
